--- conflicted
+++ resolved
@@ -1,19 +1,14 @@
-<<<<<<< HEAD
-#### 1.9.8-SNAPSHOT
-- **[FEATURE]** (`ktx-math`) Added `ImmutableVector2`, an immutable equivalent to `Vector2`.
-=======
 #### 1.9.9-SNAPSHOT
-
 - **[UPDATE]** Updated LibGDX to 1.9.9.
 - **[UPDATE]** Updated to Kotlin 1.3.10.
 - **[UPDATE]** Updated to Kotlin Coroutines 1.0.1.
 - **[UPDATE]** Updated VisUI to 1.4.1.
 - **[FEATURE]** (`ktx-actors`) Added `stage` factory method that uses named and default parameters to ease `Stage` creation.
 - **[FEATURE]** (`ktx-graphics`) Added `ShapeRenderer.use` to allow safe omission of the `begin()` and `end()` calls.
+- **[FEATURE]** (`ktx-math`) Added `ImmutableVector2`, an immutable equivalent to `Vector2`.
 
 Known issues:
 - **[BUG]** (`ktx-vis`) Tooltips and tabbed panes in VisUI 1.4.1 are broken when used against LibGDX 1.9.9.
->>>>>>> fe6a53e0
 
 #### 1.9.8-b5
 
