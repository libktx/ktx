_See also: [the official LibGDX changelog](https://github.com/libgdx/libgdx/blob/master/CHANGES)._

#### 1.9.14-SNAPSHOT
<<<<<<< HEAD
- **[FEATURE]** (`ktx-tiled`) Added `isEmpty` and `isNotEmpty` extension function for `MapLayers` and `MapObjects` collections.
- **[FEATURE]** (`ktx-tiled`) Added `forEachLayer` extension function for `TiledMap` to iterate over an exact type 
  of `MapLayer` instances of a specific map
=======
- **[UPDATE]** Updated to Kotlin 1.4.31.
- **[UPDATE]** Updated to Kotlin Coroutines 1.4.3.
>>>>>>> 8d0d223b

#### 1.9.14-b1

- **[UPDATE]** Updated to LibGDX 1.9.14.
- **[UPDATE]** Updated to Kotlin 1.4.30.
- **[UPDATE]** Updated to VisUI 1.4.11.
- **[FEATURE]** (`ktx-app`) `clearScreen` now accepts additional `clearDepth` boolean parameter that controls whether 
the `GL_DEPTH_BUFFER_BIT` is added to the mask.
- **[FEATURE]** (`ktx-assets-async`) Added `AssetStorageSnapshot` class that stores a copy of `AssetStorage` state
for debugging purposes. Supports formatted string output with `prettyFormat`.
- **[FEATURE]** (`ktx-assets-async`) `AssetStorage` now includes `takeSnapshot` and `takeSnapshotAsync` methods that
allow to copy and inspect the internal state of the storage for debugging purposes.
- **[FEATURE]** (`ktx-collections`) Added `getOrPut` extension function for LibGDX map collections including
`ObjectMap`, `IdentityMap`, `ArrayMap` and `IntMap`.

#### 1.9.13-b1

- **[UPDATE]** Updated to LibGDX 1.9.13.
- **[UPDATE]** Updated to Kotlin 1.4.21-2.
- **[UPDATE]** Updated to VisUI 1.4.8.
- **[FEATURE]** (`ktx-style`) Added `Skin.register` extension method that allows to register widget styles with the DSL.
- **[FEATURE]** (`ktx-vis`) Added `flowGroup` factory method that allows to construct `FlowGroup` actors.
- **[CHANGE]** (`ktx-vis`) `horizontalFlowGroup` and `verticalFlowGroup` are now deprecated. Use `flowGroup` instead.

#### 1.9.12-b1

- **[UPDATE]** Updated to LibGDX 1.9.12.
- **[UPDATE]** Updated to Kotlin 1.4.20.
- **[UPDATE]** Updated to Kotlin Coroutines 1.4.2.

#### 1.9.11-b2

- **[UPDATE]** Updated to Kotlin 1.4.10.
- **[UPDATE]** Updated to Kotlin Coroutines 1.4.0.
- **[UPDATE]** Updated to Gradle 6.7.
- **[UPDATE]** Updated to Dokka 1.4.10-2.
- **[MISC]** Groovy Gradle scripts and configuration files migrated to Kotlin.
- **[MISC]** The generated sources documentation is vastly improved and moved to a new URL.
- **[FEATURE]** (`ktx-collections`) Added `GdxIdentityMap` and `GdxArrayMap` aliases for LibGDX `IdentityMap` and `ArrayMap` collections.
- **[FEATURE]** (`ktx-collections`) Added `set` operator extension method to `ArrayMap` to support square brackets assignment.
- **[FEATURE]** (`ktx-graphics`) Added optional `Camera` and projection matrix parameters to `ShapeRenderer.use`.
- **[FEATURE]** (`ktx-scene2d`) Added `image` builders for `NinePatch`, `TextureRegion`, `Texture` and `Drawable`.

#### 1.9.11-b1

- **[UPDATE]** Updated to LibGDX 1.9.11.
- **[UPDATE]** Updated to Kotlin Coroutines 1.3.6.
- **[UPDATE]** Updated VisUI to 1.4.6.
- **[FEATURE]** (`ktx-scene2d`) Added a generic `container` factory method that supports adding a custom actor.

#### 1.9.10-b7

- **[MISC]** Added `ktlint` formatting. Contributors are asked to run `format` Gradle task before committing files.
- **[CHANGE]** (`ktx-actors`) Deprecated `Action.parallelTo` and `ParallelAction.parallelTo` extension methods were removed. Use `along` instead.
- **[CHANGE]** (`ktx-actors`) Touch event listeners attached with extension methods now extend `InputListener` rather than `ClickListener`.
- **[CHANGE]** (`ktx-actors`) `onTouchEvent` parameters renamed from `downListener` and `upListener` to `onDown` and `onUp`.
- **[CHANGE]** (`ktx-actors`) Event listeners attached with extension methods now consume the `Actor` as `this`.
Listeners that used to consume actors as regular parameters now should rely on `this` instead.
- **[FEATURE]** (`ktx-actors`) `KtxApplicationAdapter`, `KtxGame` and `KtxScreen` now explicitly implement the `Disposable` interface,
matching the `dispose` method from `ApplicationListener` and `Screen` respectively. This allows to leverage existing `Disposable` utilities.
- **[FEATURE]** (`ktx-ashley`) Added `Engine.configureEntity` extension method that allows to add components to an existing entity.
- **[FEATURE]** (`ktx-assets`) Added `DisposableRegistry` and `DisposableContainer` for management of multiple `Disposable` instances.
- **[FEATURE]** (`ktx-graphics`) Added support for `Color` destructuring syntax.
- **[CHANGE]** (`ktx-scene2d`) Deprecated top-level widget factory methods and tooltip utilities were removed.

#### 1.9.10-b6

- **[UPDATE]** Updated to Kotlin 1.3.72.
- **[UPDATE]** Updated to Dokka 0.10.1.
- **[CHANGE]** Javadocs are no longer generated with Dokka. Since KTX focuses solely on Kotlin support for LibGDX,
usability from Java is not a priority. The generated Javadocs are not very helpful, especially for Kotlin development.
Instead, the Javadoc jar published to Maven Central now contains exported Kotlin-compatible Dokka documentation.
Starting from this release, GitHub releases will no longer contain the Javadoc archives.
- **[FEATURE]** (`ktx-actors`) Added `Action.repeat` extension method that allows to repeat an action for the given amount of times.
- **[FEATURE]** (`ktx-ashley`) Added `Engine.get` operator to access a chosen `EntitySystem`.
- **[FEATURE]** (`ktx-ashley`) Added `Engine.getSystem` extension method to access a chosen `EntitySystem`. Throws `MissingEntitySystemException` in case the system is not added.
- **[FEATURE]** (`ktx-ashley`) Added `Entity.addComponent` extension method to create a `Component` for an existing `Entity`. 
- **[FEATURE]** (`ktx-ashley`) Added `Entity.plusAssign` (`+=`) operator that allows to add an `Component` to an `Entity`. 
- **[FEATURE]** (`ktx-ashley`) Added contracts support to `EngineEntity.with`, `Engine.create`, `Engine.add`, `Engine.entity`
add `Entity.addComponent`. Now their lambda parameters are ensured to be executed exactly once:
```kotlin
// Before:
lateinit var value: Int
engine.add {
  value = 42
}

// Now:
val value: Int
engine.add {
  value = 42
}
```
- **[FEATURE]** (`ktx-assets`) `Iterable.dispose` and `Array.dispose` extension methods consuming an error handler are now inlined.
- **[FEATURE]** (`ktx-box2d`) Added contracts support to body, fixture and joint factory methods, as well as `FixtureDef.filter`
This ensures that the configuration lambdas are executed exactly once.
- **[CHANGE]** (`ktx-collections`) `PooledList` was removed due to concurrent iteration safety issues. Use standard library lists instead.
- **[CHANGE]** (`ktx-collections`) `-` and `+` operators no longer mutate the collections. Instead, they create a new collection instance and add or removed the selected elements.
To modify an existing collection, use new mutating `+=` and `-=` operators.
- **[FEATURE]** (`ktx-freetype`) Added contracts support to `AssetManager.loadFreeTypeFont`, `freeTypeFontParameters`
and `FreeTypeFontGenerator.generateFont`. This ensures that the font configuration lambdas are executed exactly once.
- **[FEATURE]** (`ktx-freetype-async`) Added contracts support to `AssetStorage.loadFreeTypeFont`.
- **[FEATURE]** (`ktx-graphics`) Added contracts support to `Camera.update`, `Batch.use`, `ShaderProgram.use`, `GLFrameBuffer.use` and `ShapeRenderer.use`.
- **[FEATURE]** (`ktx-inject`) Added contracts support to `Context.register`.
- **[CHANGE]** (`ktx-log`) Added contracts to logging methods. Logging methods now might need to be imported explicitly.
- **[FEATURE]** (`ktx-preferences`) Added contracts support to `Preferences.flush`.
- **[FEATURE]** (`ktx-math`) Added `+=`, `+`, `-=` and `-` operators supporting floats and ints to `Vector2` and `Vector3`.
- **[CHANGE]** (`ktx-math`) `-`, `!`, `++` and `--` operators no longer mutate vectors and matrices, returning new instances instead.  
- **[FIX]** (`ktx-math`) Operators documentation regarding mutating of vectors and matrices was updated.
- **[FEATURE]** (`ktx-scene2d`) `scene2d` object was added. It supports the entire Scene2D DSL and allows to create root-level widgets.
- **[FEATURE]** (`ktx-scene2d`) `Stage.actors` extension method was added. It allows to define actors with Scene2D DSL and adds all top-level actors to the `Stage`.
- **[CHANGE]** (`ktx-scene2d`) Root-level `actor` function was deprecated.
- **[CHANGE]** (`ktx-scene2d`) Root-level widget factory functions were deprecated. Use `scene2d.` prefix or `Stage.actors` to create these widgets.
Note that the actors can still be created via standard DSL. See the migration guide in README. This includes:
  - `stack`
  - `horizontalGroup`
  - `verticalGroup`
  - `container`
  - `splitPane`
  - `scrollPane`
  - `table`
  - `window`
  - `dialog`
  - `buttonGroup`
  - `tree`
- **[CHANGE]** (`ktx-scene2d`) `listWidget` and `selectBox` now have a single generic type to improve usability.
Their building blocks no longer consume `Cell` and `Node` instances.
- **[CHANGE]** (`ktx-scene2d`) Internal `KWidget.appendActor` and `KGroup.add` methods were removed.
- **[FEATURE]** (`ktx-scene2d`) Added contracts support to widget factory methods and `Stage.actors`.
This ensures that widget configuration lambdas are executed exactly once.
- **[FEATURE]** (`ktx-style`) Added contracts support to style factory methods and top-level `skin` functions.
- **[CHANGE]** (`ktx-vis`) Overhaul of the module.
  - `ktx-vis` now includes and extends the `ktx-scene2d` module. The majority of APIs are now shared.
  - All factory methods for VisUI widgets are now inlined, which can improve the performance of GUI building.
  - Factory methods of some VisUI widgets were renamed to avoid clashes with Scene2D methods and better reflect the wrapped widget class names:
    - `label`: `visLabel`
    - `image`: `visImage`
    - `list`: `visList`, `visListOf`
    - `selectBox`: `visSelectBox`, `visSelectBoxOf`
    - `slider`: `visSlider`
    - `textArea`: `visTextArea`
    - `textField`: `visTextField`
    - `validatableTextField`: `visValidatableTextField`
    - `textButton`: `visTextButton`
    - `imageButton`: `visImageButton`
    - `imageTextButton`: `visImageTextButton`
    - `radioButton`: `visRadioButton`
    - `tree`: `visTree`
    - `table`: `visTable`
    - `scrollPane`: `visScrollPane`
    - `splitPane`: `visSplitPane`
    - `addTooltip`: `visTooltip`
    - `addTextTooltip`: `visTextTooltip`
  - Parental actors including `collapsible`, `dragPane`, `horizontalCollapsible`, `visScrollPane`, `visSplitPane` and
  `multiSplitPane` now do not require passing widgets to their factory methods. Instead, widgets are either automatically
  created or can be defined as nested children with the same DSL.
  - Inlined functions with lambda parameters, such as widget factories with their building block lambdas, now use
  Kotlin contracts to ensure that they are executed exactly once.
  - `DEFAULT_STYLE` constant is removed in favor of `defaultStyle` from `ktx-scene2d`.
  - `styleName` parameters in factory methods were renamed to `style` for consistency with `ktx-scene2d`.
  - `@VisDsl` DSL marker is replaced with `@Scene2dDsl` marker from `ktx-scene2d`.
  - The sources documentation was greatly expanded.
- **[FEATURE]** (`ktx-vis-style`) Added contracts support to widget style factory methods.

Known issues:

- **[BUG]** (`ktx-box2d`) Due to a Kotlin compiler bug, methods with _vararg_ parameters do not support contracts.
This includes some `polygon`, `chain` and `loop` factory methods. See [this issue](https://youtrack.jetbrains.com/issue/KT-30497).
They can still be used and work as expected, but the compiler does not ensure that their lambda parameters are executed exactly once.

#### 1.9.10-b5

- **[UPDATE]** Updated to Kotlin 1.3.71.
- **[UPDATE]** Updated to Kotlin Coroutines 1.3.5.
- **[UPDATE]** Updated to Gradle 5.6.4.
- **[FEATURE]** (`ktx-app`) Added profiling utilities.
    - `profile` inlined function allows to profile an operation with the LibGDX `PerformanceCounter`.
    - `PerformanceCounter.profile` inlined extension method eases usage of `PerformanceCounter` API.
    - `PerformanceCounter.prettyPrint` allows to print basic performance data after profiling.
- **[CHANGE]** (`ktx-app`) `LetterboxingViewport` moved from `ktx-app` to `ktx-graphics`.
- **[FEATURE]** (`ktx-ashley`) Added `Entity.contains` (`in` operator) that checks if an `Entity` has a `Component`.
- **[FEATURE]** (`ktx-assets-async`) Added a new KTX module: coroutines-based asset loading.
    - `AssetStorage` is a non-blocking coroutines-based alternative to LibGDX `AssetManager`.
         - `get` operator obtains an asset from the storage or throws a `MissingAssetException`.
         - `getOrNull` obtains an asset from the storage or return `null` if the asset is unavailable.
         - `getAsync` obtains a reference to the asset from the storage as `Deferred`.
         - `load` suspends a coroutine until an asset is loaded and returns its instance.
         - `loadAsync` schedules asynchronous loading of an asset.
         - `loadSync` blocks the thread until selected asset is loaded.
         - `unload` schedules asynchronous unloading of an asset.
         - `add` allows to manually add a loaded asset to `AssetManager`.
         - `dispose` unloads all assets from the storage.
         - `getLoader` and `setLoader` manage `AssetLoader` instances used to load assets.
         - `isLoaded` checks if loading of an asset was finished.
         - `contains` operator checks if the asset was scheduled for loading or added to the storage.
         - `progress` allows to check asset loading progress.
         - `getReferenceCount` returns how many times the asset was loaded or referenced by other assets as a dependency.
         - `getDependencies` returns a list of dependencies of the selected asset.
         - `getAssetDescriptor` creates an `AssetDescriptor` with loading data for the selected asset.
         - `getIdentifier` creates an `Identifier` uniquely pointing to an asset of selected type and file path.
    - `Identifier` data class added as an utility to uniquely identify assets by their type and path.
         - `Identifier.toAssetDescriptor` allows to convert an `Identifier` to an `AssetDescriptor`. 
    - `AssetDescriptor.toIdentifier` allows to convert an `AssetDescriptor` to `Identifier` used to uniquely identify `AssetStorage` assets.
    - `LoadingProgress` is an internal class used by the `AssetStorage` to track loading progress.
- **[FEATURE]** (`ktx-async`) Added `RenderingScope` factory function for custom scopes using rendering thread dispatcher.
- **[FEATURE]** (`ktx-async`) `newAsyncContext` and `newSingleThreadAsyncContext` now support `threadName` parameter
that allows to set thread name pattern of `AsyncExecutor` threads.
- **[FIX]** (`ktx-async`) `isOnRenderingThread` now behaves consistently regardless of launching coroutine context.
- **[FEATURE]** (`ktx-freetype-async`) This KTX module is now restored and updated to the new `AssetStorage` API.
There are no public API changes since the last released version.
- **[FEATURE]** (`ktx-graphics`) Added `LetterboxingViewport` from `ktx-app`.
- **[FEATURE]** (`ktx-graphics`) Added `takeScreenshot` utility function that allows to save a screenshot of the application.
- **[FEATURE]** (`ktx-graphics`) Added `BitmapFont.center` extension method that allows to center text on an object.
- **[FEATURE]** (`ktx-graphics`) Added `Camera` utilities.
    - `center` extension method allows to center the camera's position to screen center or the center of the chosen rectangle.
    - `moveTo` extension method allows to move the camera immediately at the chosen target position with optional offset.
    - `lerpTo` extension method allows to move the camera smoothly to the chosen target position with optional offset.
    - `update` inlined extension method allows to change camera state with automatic `Camera.update` call.
- **[FEATURE]** (`ktx-math`) Added `lerp` and `interpolate` extension functions for `Float` ranges.
- **[FEATURE]** (`ktx-preferences`) Added a new KTX module: Preferences API extensions.
    - Added `set` operators for `String`, `Int`, `Float`, `Double`, `Long`, `Boolean`, `Pair<String, Any>` and `Any`
    - Added `get` operator which automatically determines preference type and retrieves them with the correct method.
    - `get` and `set` will automatically attempt to (de)serialize non-basic preferences to and from JSON.
    - `set(String, Double)` is deprecated, since the LibGDX `Preferences` do not support doubles.
    - Added `flush` inlined extension method that executes a lambda and automatically calls `Preferences.flush`.
- **[CHANGE]** (`ktx-scene2d`) Improved typing support for `Tree.Node` widgets. Since LibGDX 1.9.10, `Tree.Node` is
a generic class, but KTX `KNode` remained non-generic until now. Type of stored actors must now be specified for `KNode`
variables, but thanks to that actors from `KNode` instances are now correctly typed and easier to handle. This required
minor internal changes - `KWidget.storeActor` is now generic.
- **[FEATURE]** (`ktx-vis`) Added `image` (`VisImage`) factory methods consuming `Texture`, `TextureRegion` and `NinePatch`.

#### 1.9.10-b4

- **[FEATURE]** (`ktx-actors`) Added `onTouchDown`, `onTouchUp` and `onTouchEvent` extension methods that allow to attach `ClickListener` instances to actors.
- **[CHANGE]** (`ktx-collections`) `Array.removeAll` and `retainAll` now return a boolean if any elements were removed.
- **[CHANGE]** (`ktx-collections`) `Array.transfer` is now less strict about typing.
- **[FEATURE]** (`ktx-math`) Added Kotlin ranges extensions that simplify creating ranges and rolling random numbers:
    - `Int.amid`, `Float.amid`;
    - `+`, `-`, `*` and `/` for ranges;
    - `ClosedRange<Float>.random`, `IntRange.random`;
    - `ClosedRange<Float>.randomGaussian`;
    - `ClosedRange<Float>.randomTriangular`.
- **[FEATURE]** (`ktx-tiled`) Added a new KTX module: Tiled API extensions.
  - Added `contains` (`in`) and `set` (`[]`) operators support to `MapProperties`.
  - Added extension methods that simplify properties extraction from `MapLayer`, `MapObject`, `TiledMap`, `TiledMapTile` and `TiledMapTileSet`:
    - `property`
    - `propertyOrNull`
    - `containsProperty`
  - Added `shape` extension field to `MapObject`.
  - Added extension fields that ease extraction of basic properties from `TiledMap` and `MapObject`.

#### 1.9.10-b3

- **[UPDATE]** Updated to Kotlin 1.3.61.
- **[UPDATE]** Updated to Kotlin Coroutines 1.3.3.
- **[FEATURE]** (`ktx-assets`) Added `AssetGroup` abstract class that allows to manage groups of assets.
- **[FEATURE]** (`ktx-collections`) Added `removeAll`, `retainAll` and `transfer` extensions to LibGDX `Array` using lambda predicates to modify the array in-place.
- **[CHANGE]** (`ktx-collections`) `PooledList` now implements `MutableIterable`.
- **[FEATURE]** (`ktx-graphics`) Added `Batch.begin` extension methods that automatically set projection matrix from a `Camera` or `Matrix4`. 
- **[FEATURE]** (`ktx-style`) Added `Skin` extension methods with reified resource types: `optional`, `add`, `remove`, `has` and `getAll`.
- **[FEATURE]** (`ktx-style`) The overloaded `+=` operator can now be used to add `"default"` resources to `Skin`.
- **[FEATURE]** (`ktx-json`) Added `JsonSerializer` and `ReadOnlyJsonSerializer` adapters to facilitate writing custom serializers.
- **[FEATURE]** (`ktx-json`) Added `readOnlySerializer()` factory functions to simplify creation of `ReadOnlyJsonSerializer`.

#### 1.9.10-b2

- **[UPDATE]** Updated to Kotlin 1.3.50.
- **[UPDATE]** Updated to Kotlin Coroutines 1.3.0.
- **[UPDATE]** Updated to Gradle 5.6.1.
- **[CHANGE]** (`ktx-actors`) `Action.parallelTo` changed to `Action.along`.
- **[CHANGE]** (`ktx-actors`) `Action.along` (formerly `Action.parallelTo`) and `Action.then` no longer unwrap the second action.
- **[CHANGE]** (`ktx-actors`)`ParallelAction.along` (formerly `ParallelAction.parallelTo`) and `SequenceAction.then` simply add the second action to the group without unwrapping.
- **[FEATURE]** (`ktx-actors`) Added `/` operator to `Action`, which performs the non-mutating version of `along`, wrapping the caller and argument in a new `ParallelAction`.
- **[CHANGE]** (`ktx-actors`) `ParallelAction.plus()` and `SequenceAction.plus()` no longer unwrap their components.
- **[FIX]** (`ktx-actors`) `along`, `then`, `+` and `/` `Action` extension methods now properly differentiate between `SequenceAction` and `ParallelAction`, taking their inheritance into account.
- **[CHANGE]** (`ktx-box2d`) Added `disposeOfShape` parameters to `fixture` extension methods of `Body` and `BodyDefinition`. Setting these values to `true` will cause the fixture shapes to be immediately disposed of after `Fixture` construction.
- **[FIX]** (`ktx-box2d`) Removed memory leak caused by undisposed shapes.
- **[FEATURE]** (`ktx-graphics`) `Batch.use` extension methods now accept `Matrix4` and `Camera` to update the batch's projection matrix before rendering.

#### 1.9.10-b1

- **[UPDATE]** Updated LibGDX to 1.9.10.
- **[UPDATE]** Updated to Kotlin 1.3.41.
- **[UPDATE]** Updated to Kotlin Coroutines 1.3.0-RC2.
- **[UPDATE]** Updated VisUI to 1.4.4.
- **[UPDATE]** Updated to Gradle 5.5.1.
- **[CHANGE]** (`ktx-app`) `clearScreen` now also clears depth buffer to support 3D applications.
- **[FEATURE]** (`ktx-json`) Added a new KTX module with the goal of improving LibGDX `Json` API: `ktx-json`. The following extension methods were added to avoid passing Java class instances:
    - `fromJson`
    - `addClassTag`
    - `getTag`
    - `setElementType`
    - `setSerializer`
    - `readValue`
- **[FEATURE]** (`ktx-graphics`) Added `GLFrameBuffer.use` to allow safe omission of the `begin()` and `end()` calls.

#### 1.9.9-b2

- **[UPDATE]** Updated to Kotlin 1.3.31.
- **[UPDATE]** Updated to Kotlin Coroutines 1.2.1.
- **[FEATURE]** (`ktx-assets`) Added `TextAssetLoader` that can be registered in an `AssetManager` to load text files asynchronously.
- **[FEATURE]** (`ktx-style`) Added `Skin.get` extension method that allows to pass enum instances as style names.
- **[CHANGE]** (`ktx-style`) `Skin.get` extension method are no longer infix.
- **[CHANGE]** (`ktx-style`) `Skin.get` now has accepts default parameter equal to the default style name.

#### 1.9.9-b1

- **[UPDATE]** Updated LibGDX to 1.9.9.
- **[UPDATE]** Updated to Kotlin 1.3.20.
- **[UPDATE]** Updated to Kotlin Coroutines 1.1.1.
- **[UPDATE]** Updated VisUI to 1.4.2.
- **[UPDATE]** Updated to Gradle 5.0.
- **[CHANGE]** (`ktx-actors`) Replaced `Stage` and `Group` extension operator methods `plus` and `minus` 
with `plusAssign` and `minusAssign` to avoid mutating the objects with addition and subtraction operators.

```kotlin
// Adding an actor to a Stage/Group - before:
stage + actor
group + actor

// Now:
stage += actor
group += actor
```

- **[CHANGE]** (`ktx-actors`) Replaced `Stage` and `Actor` extension operator methods `plus` and `minus` 
with `plusAssign` and `minusAssign` to avoid mutating the objects with addition and subtraction operators.

```kotlin
// Adding an action to a Stage/Actor - before:
stage + action
actor + action

// Now:
stage += action
actor += action
```

- **[CHANGE]** (`ktx-actors`) `SequenceAction.then` was removed. Using the method on a sequence no longer mutates
it for consistency with `Action.then`. `then` now unwraps actors from passed `SequenceActions`.
- **[CHANGE]** (`ktx-actors`) `ParallelAction.parallelTo` was removed. Using the method on a `ParallelAction` no longer
mutates it for consistency with `Action.parallelTo`. `parallelTo` now unwraps actors from passed `ParallelActions`.
- **[CHANGE]** (`ktx-async`) Overhaul of the `ktx-async` module.
    - `KtxAsync` is now the main coroutines scope that should be used instead of the `GlobalScope`.
    - `Dispatchers.KTX` can be used to access a coroutines dispatcher that executes tasks on the main rendering thread.
    - `AsyncExecutorDispatcher` can be used to wrap LibGDX `AsyncExecutor` to execute tasks asynchronously.
    - `newSingleThreadAsyncContext` allows to create an `AsyncExecutorDispatcher` with a single thread.
    - `newAsyncContext` allows to create an `AsyncExecutorDispatcher` with the given max amount of threads.
    - `onRenderingThread` suspends the coroutine to execute a task on the main rendering thread and return its result.
    - `isOnRenderingThread` allows to check whether the corouting is executed on the main rendering thread.
    - `skipFrame` attempts to suspend the coroutine for at least one rendering frame.
    - `httpRequest` allows to perform an asynchronous HTTP request.
    - `schedule` and `interval` functions simplify LibGDX `Timer` API usage.
    - `AssetStorage` and associated asset loading utilities were temporarily removed. They will be added to a separate module.
    - Asynchronous tests were **significantly** simplified.
    - Assume that other utilities were either removed or integrated with the listed utilities.
- **[CHANGE]** (`ktx-freetype-async`) The module is temporarily disabled due to the removal of `AssetStorage`.
- **[FEATURE]** (`ktx-actors`) Added `+` operator to create sequence of actions (an alternative syntax to `then`).
- **[FEATURE]** (`ktx-actors`) Added `+=` operators to `SequenceAction` and `ParallelAction` to ease adding new actions to these action groups.
- **[FEATURE]** (`ktx-actors`) Added `stage` factory method that uses named and default parameters to ease `Stage` creation.
- **[FEATURE]** (`ktx-graphics`) Added `ShapeRenderer.use` to allow safe omission of the `begin()` and `end()` calls.
- **[FEATURE]** (`ktx-math`) Added `ImmutableVector2`, an immutable equivalent to `Vector2`.

#### 1.9.8-b5

- **[UPDATE]** Updated to Kotlin 1.2.70.
- **[UPDATE]** Updated to Kotlin Coroutines 0.26.1.
- **[UPDATE]** Updated to Gradle 4.10.2.
- **[FIX]** (`ktx-ashley`) Component classes without a default no-arg constructors could not have been initiated
by the Ashley engine. This is still the case, but now an exception with a meaningful message is thrown.

#### 1.9.8-b4

- **[UPDATE]** Updated to Kotlin 1.2.51.
- **[UPDATE]** Updated to Kotlin Coroutines 0.24.0.
- **[UPDATE]** Updated to Dokka 0.9.17.
- **[UPDATE]** Updated to Gradle 4.9.
- **[CHANGE]** (`ktx-async`) `KtxAsync.asynchronous` is now inlined. The action lambda is cross-inlined to avoid excessive object creation.

#### 1.9.8-b3

- **[UPDATE]** Updated to Kotlin 1.2.41.
- **[UPDATE]** Updated to Gradle 4.7.
- **[FEATURE]** (`ktx-graphics`) Added new graphics module with the following `ShapeRenderer` extension methods:
  - `arc`
  - `box`
  - `circle`
  - `cone`
  - `ellipse`
  - `rect`
  - `rectLine`
  - `rotate`
  - `scale`
  - `translate`
  - `triangle`
- **[CHANGE]** (`ktx-app`, `ktx-graphics`) Utility functions moved from `ktx-app` to the new `ktx-graphics`:
  - `color`
  - `Color.copy`
  - `Batch.use`
  - `ShaderProgram.use`
- **[MISC]** Removed migration guides from very old versions. If you are in a process of migrating an existing
application to the latest KTX and facing any errors, see `README` files in `1.9.8-b2` tag.

#### 1.9.8-b2

- **[UPDATE]** Updated to Kotlin 1.2.30.
- **[UPDATE]** Updated to Kotlin Coroutines 0.22.5.
- **[UPDATE]** Updated to Dokka 0.9.16.
- **[UPDATE]** Updated to Gradle 4.6.
- **[FEATURE]** (`ktx-math`) `dot` and `x` infix functions added to `Vector2` and `Vector3` allow to calculate dot
products and cross products of two vectors respectively.
- **[FEATURE]** (`ktx-box2d`) Initiation blocks of `Body` in `World.body` extension method is now optional thanks to
default lambda parameters in inlined functions.
- **[FEATURE]** (`ktx-box2d`)  `World.query` extension method allowing to execute AABB query with idiomatic Kotlin.
- **[CHANGE]** (`ktx-math`) Binary operators of `Vector2`, `Vector3`, `Matrix3` and `Matrix4` (`+`, `-`, `*`, `/`) no
longer modify the first vector or matrix. Instead, they create new instances of vectors or matrices that store the
operation result. Use the assign operators (`+=`, `-=`, `*=`, `/=`) instead to avoid creating new instances.
- **[CHANGE]** (`ktx-math`) New mutating assign operators (`+=`, `-=`, `*=`, `/=`) were added to `Vector2`, `Vector3`,
`Matrix3` and `Matrix4`.
- **[CHANGE]** (`ktx-math`) Parameters of matrix vector multiplication operators are switched. `vector * matrix` does
not exist anymore and now is available as `matrix * vector`.
- **[CHANGE]** (`ktx-math`) Operators of `Matrix3` to left-multiply a `Vector3` were removed.

#### 1.9.8-b1

- **[UPDATE]** Updated to LibGDX 1.9.8.
- **[UPDATE]** Updated to Kotlin 1.2.21.
- **[UPDATE]** Updated to Kotlin Coroutines 0.22.
- **[UPDATE]** Updated to Gradle 4.4.
- **[UPDATE]** Updated to VisUI 1.4.0.
- **[CHANGE]** (`ktx-scene2d`) Duplicate functions in Scene2D building DSL were removed thanks to optional default
lambda parameters in inlined functions (added in Kotlin 1.2). Due to the limitation in inlined methods, there used to be
two inlined methods for each actor to support syntax both with braces (init block) and without. Now there is just one
factory method supporting both syntax variants per widget. This should not affect most application, but might require
Kotlin 1.2 usage.
- **[CHANGE]** (`ktx-ashley`) Default functional parameters were added to `create`, `entity` and `with`, simplifying
the implementation and making configuration blocks optional.
- **[CHANGE]** (`ktx-inject`) Parameters of `bindSingleton` consuming multiple classes have been swapped to be more
compatible with the `bind` functions.
- **[CHANGE]** (`ktx-inject`) `bind` and `bindSingleton` methods consuming multiple classes now take `KClass` as
parameters instead of `Class`, so now you can use `YourType::class` instead of more verbose `YourType::class.java`.
- **[FEATURE]** (`ktx-style`) Initiation blocks of `Skin` and Scene2D actor styles are now optional.
- **[FEATURE]** (`ktx-vis-style`) Initiation blocks of VisUI actor styles are now optional.
- **[FEATURE]** (`ktx-box2d`) Initiation blocks of fixtures and joints are now optional thanks to default lambda
parameters in inlined functions.

```kotlin
fun createCircle(body: Body) {
    // Before - would not compile without additional braces:
    body.circle(radius = 2f) {}
    
    // Now - braces are optional (lambda parameter defaults to no-op):
    body.circle(radius = 2f)
}
```

- **[FEATURE]** (`ktx-inject`) Add higher-order function parameters for `bindSingleton` to allow the use of lambda
expressions.
- **[FEATURE]** (`ktx-freetype`) Implemented `ktx-freetype` module.
  - `AssetManager.registerFreeTypeFontLoaders` allows to register all loaders necessary to handle FreeType font assets.
  - `AssetManager.loadFreeTypeFont` provides Kotlin DSL for loading of FreeType fonts.
  - `freeTypeFontParameters` function provides Kotlin DSL for building FreeType font loading parameters.
  - `FreeTypeFontGenerator.generateFont` extension function allows to generate `BitmapFont` with Kotlin DSL.
- **[FEATURE]** (`ktx-freetype-async`) Implemented `ktx-freetype-async` module.
  - `AssetStorage.registerFreeTypeFontLoaders` allows to register all loaders necessary to handle FreeType font assets.
  - `AssetStorage.loadFreeTypeFont` provides Kotlin DSL for asynchronous loading of FreeType fonts.
- **[FIX]** (`ktx-box2d`) As LibGDX 1.9.8 fixes its `ChainShape` implementation, `ChainShape` utilities are supported
once again.

#### 1.9.7-b1

- **[UPDATE]** Updated LibGDX to 1.9.7.
- **[UPDATE]** Updated to Kotlin 1.1.51.
- **[UPDATE]** Updated to Kotlin Coroutines 0.19.3.
- **[UPDATE]** Updated to Gradle 4.3.
- **[BUG]** (`ktx-box2d`) `ChainShape` does not work correctly in LibGDX 1.9.7, and hence is not supported in KTX.
This might break existing applications.

#### 1.9.6-b7

- **[UPDATE]** Updated to Kotlin 1.1.3-2.
- **[UPDATE]** Updated to Kotlin Coroutines 0.17.
- **[UPDATE]** Updated to Gradle 4.0.2.
- **[CHANGE]** (`ktx-app`) `KotlinApplication` was removed. Use `KtxApplicationAdapter` or `KtxGame` instead.
- **[CHANGE]** (`ktx-app`) `KtxGame` no longer supports fixed rendering time steps.
- **[FEATURE]** (`ktx-app`) Clearing screen on rendering is now optional when using `KtxGame`. Change `clearScreen` parameter to `false` to turn off screen clearing.
- **[FEATURE]** (`ktx-box2d`) `World.rayCast` extension methods that allow creating ray-cast callbacks with the Kotlin
lambda syntax. `KtxRayCastCallback` alias added to ease implementation of this utility.
- **[FEATURE]** (`ktx-box2d`) Added `RayCast` object with constants that can be returned by the custom `RayCastCallback` implementations.

#### 1.9.6-b6

- **[UPDATE]** Updated to Gradle 4.0.
- **[UPDATE]** Updated to Ashley 1.7.3.
- **[CHANGE]** (`ktx-ashley`) Extensions updated to support `Engine` base class additionally to the `PooledEngine`.
  - `Engine.add` and `Engine.entity` extension methods to replace `PooledEngine` equivalents.
  - Changed `PooledEntity` to `EngineEntity`, wrapping `Entity` and providing access to `Engine` API.
- **[CHANGE]** (`ktx-async`) `TextAssetLoader` now extends `AsynchronousAssetLoader` instead of `SynchronousAssetLoader`.
- **[FIX]** (`ktx-async`) `AssetStorage` now correctly handles `SynchronousAssetLoader` instances on the main rendering thread.

#### 1.9.6-b5

- **[UPDATE]** Updated to Kotlin 1.1.2-5.
- **[UPDATE]** Updated to Kotlin Coroutines 0.16.
- **[FEATURE]** (`ktx-actors`) `onChange`, `onClick`, `onKey`, `onKeyDown`, `onKeyUp`, `onScrollFocus` and `onKeyboardFocus`
factory methods for `EventListener` instances were added. Contrary to existing factory methods, these use minimal set
of parameters to make listeners creation as concise as possible.
- **[CHANGE]** (`ktx-actors`) Existing `onChange`, `onClick`, `onKey`, `onKeyDown`, `onKeyUp`, `onScrollFocus` and
`onKeyboardFocus` factory methods where renamed to `onChangeEvent`, `onClickEvent`, `onKeyEvent`, `onKeyDownEvent`,
`onKeyUpEvent`, `onScrollFocusEvent` and `onKeyboardFocusEvent` respectively. Their excessive amount of parameters,
useful only on rare occasions, led to unnecessary boilerplate during listeners creation. See `ktx-actors` file
documentation for migration guide.
- **[FEATURE]** (`ktx-ashley`) new **KTX** module with Ashley entity component system utilities: `ktx-ashley`.
  - `PooledEngine.add` and `PooledEngine.entity` extension methods.
  - `PooledEntity` wrapping `Entity` and providing access to `PooledEngine` API.
  - `mapperFor` factory method that allows to create `ComponentMapper` instances.
  - Accessors for `Entity` objects using `ComponentMappers`: `get`, `has`, `hasNot`, `remove`.
  - DSL methods for constructing `Family` builders with `KClass` instances: `oneOf`, `allOf`, `exclude`.

#### 1.9.6-b4

- **[FEATURE]** (`ktx-app`) Added `KtxGame`: **KTX** equivalent of LibGDX `Game`.
- **[FEATURE]** (`ktx-app`) Added `KtxScreen`: adapter of the LibGDX `Screen` interface making all methods optional to implement.
- **[FEATURE]** (`ktx-app`) Added `emptyScreen` utility method returning a no-op implementation of `Screen`.
- **[FEATURE]** (`ktx-collections`) Added `map`, `filter` and `flatten` extension methods that return LibGDX collections.
- **[FEATURE]** (`ktx-collections`) `PooledList` now properly implements `hashCode` and `equals`.
- **[FEATURE]** (`ktx-inject`) `Context` now implements `Disposable` and allows to dispose of all registered singletons and providers.
- **[FEATURE]** (`ktx-inject`) Added `Context.remove` and `removeProvider` methods. Now providers for particular types can be removed without clearing the whole context.
- **[FEATURE]** (`ktx-inject`) `getProvider`, `setProvider` and `clear` methods of `Context` are now open and can be overridden.

#### 1.9.6-b3

- **[UPDATE]** Updated to Kotlin 1.1.2-3.
- **[UPDATE]** Updated to Kotlin Coroutines 0.15.
- **[CHANGE]** (`ktx-assets`) Static `AssetManager` instance container - `Assets` - was removed. All top level functions
depending on the global `AssetManager` were removed.
- **[FEATURE]** (`ktx-assets`) Added `FileType.getResolver` extension method creating `FileHandleResolver` instances.
- **[FEATURE]** (`ktx-assets`) Added `FileHandleResolver.withPrefix` extension method decorating resolvers with `PrefixFileHandleResolver`.
- **[FEATURE]** (`ktx-assets`) Added `FileHandleResolver.forResolutions` extension method decorating resolvers with `ResolutionFileResolver`.
- **[FEATURE]** (`ktx-assets`) Added `resolution` function constructing `ResolutionFileResolver.Resolution` instances.
- **[FEATURE]** (`ktx-async`) Added `AssetStorage`: a lightweight coroutines-based alternative to `AssetManager`.
- **[FEATURE]** (`ktx-box2d`) Implemented a new **KTX** module with Box2D physics engine utilities: `ktx-box2d`.
  - `world` factory method constructing `World` instances.
  - `World.body` extension method providing type-safe builder DSL for `Body` instances.
  - `FixtureDef` builder methods supporting all shapes (`CircleShape`, `PolygonShape`, `ChainShape`, `EdgeShape`).
  - `FixtureDef.filder` extension methods simplifying `Filter` properties setup.
  - `BodyDefinition` is a `BodyDef` extension providing `Body` building DSL. Used internally by `World.body`.
  - `FixtureDefinition` is a `FixtureDef` extension providing `Fixture` building DSL. Used internally by `BodyDefinition`.
  - `fixture`, `circle`, `box`, `polygon`, `chain`, `loop` and `edge` extension `Fixture` building methods added to `Body`.
  - `earthGravity` property allowing to set `World` gravity roughly matching Earth's gravity.
  - `onCreate` callbacks in `BodyDefinition` and `FixtureDefinition` giving access to built `Body` and `Fixture` instances in building blocks.
  - `Body` extension methods that ease creation of `Joint` instances between 2 bodies: `jointWith`, `gearJointWith`,
    `ropeJointWith`, `weldJointWith`, `motorJointWith`, `mouseJointWith`, `wheelJointWith`, `pulleyJointWith`,
    `distanceJointWith`, `frictionJointWith`, `revoluteJointWith`, `prismaticJointWith`.
- **[CHANGE]** (`ktx-i18n`) Static `I18NBundle` instance container - `I18n` - was removed.
- **[CHANGE]** (`ktx-i18n`) Top level `nls` functions were removed.
- **[FEATURE]** (`ktx-i18n`) `nls` property and method added to `BundleLine` for extra readability.
- **[CHANGE]** (`ktx-inject`) Static `Context` instance container was removed. All top level functions depending on the
global `Context` were removed.
- **[FEATURE]** (`ktx-inject`) `Context.register` builder method added to ease context initiation process.

#### 1.9.6-b2

- **[UPDATE]** Updated to Kotlin 1.1.1.
- **[UPDATE]** Updated to VisUI 1.3.0.
- **[FEATURE]** (`ktx-actors`) Added inlined `txt` extension properties to `Label` and `TextButton` widgets.
- **[FEATURE]** (`ktx-actors`) Added `KtxInputListener`: an `InputListener` extension with parameter types improvements.
- **[FEATURE]** (`ktx-actors`) `alpha` extension properties of `Actor` and `Stage` are now inlined.
- **[FEATURE]** (`ktx-app`) Added `KtxApplicationAdapter` interface which makes implementing all of `ApplicationListener` methods optional.
- **[FEATURE]** (`ktx-app`) Added `KtxInputAdapter` interface which makes implementing all of `InputProcessor` methods optional.
- **[FEATURE]** (`ktx-app`) Added `use` inlined methods to `Batch` and `ShaderProgram`, allowing to omit `begin()` and `end()` calls.
- **[FEATURE]** (`ktx-app`) Added `color` factory method to allow constructing LibGDX `Color` instances with named parameters.
- **[FEATURE]** (`ktx-app`) Added `Color.copy` extension method that allows to copy `Color` instances with optional
overriding of chosen values.
- **[CHANGE]** (`ktx-app`) `KotlinApplication#timeSinceLastRender` now has a protected default getter.
- **[CHANGE]** (`ktx-assets`) Static `AssetManager` instance container was deprecated. Static access to `AssetManager`
will be removed in the next release.
- **[FEATURE]** (`ktx-assets`) Added `load`, `loadAsset`, `loadOnDemand`, `getAsset`, `unload` and `unloadSafety`
extension methods to `AssetManager` to provide an alternative to equivalent utility functions using static manager instance.
- **[FEATURE]** (`ktx-assets`) Added `getLoader` and `setLoader` extension methods to `AssetManager` for `AssetLoader` handling.
- **[FEATURE]** (`ktx-async`) Implemented a new KTX module with multi-threaded operations utilities: `ktx-async`.
  - Implemented coroutines context using LibGDX threading model: `KtxAsync`. It resumes suspending operations on the
    main rendering thread with `Gdx.app.postRunnable` utility. It has to be initiated on the main thread with
    `enableKtxCoroutines`.
  - Added utility `ktxAsync` function which launches non-blocking coroutine using `KtxAsync` context.
  - Added `skipFrame` method that suspends the coroutine and resumes it on the next frame using `Gdx.app.postRunnable`.
  - Added `delay` method that offers non-blocking coroutine suspensions for the given period of time.
  - Added `httpRequest` method that performs asynchronous suspending HTTP request using LibGDX `Net` API.
  - Added `asynchronous` method, which allows to perform suspending operations on a separate thread.
  - `schedule` and `interval` utility methods added to ease the use of `com.badlogic.gdx.utils.Timer` API.
  - Added `HttpRequestResult`: a thread-safe `HttpResponse` wrapper that addresses [libgdx#4700](https://github.com/libgdx/libgdx/issues/4700).
- **[FEATURE]** (`ktx-collections`) Added `sortDescending`, `sortBy` and `sortByDescending` utility methods to LibGDX `Array`.
- **[FEATURE]** (`ktx-collections`) Added type aliases to LibGDX collections to avoid name collisions with standard library:
  - **`GdxArray`**: `com.badlogic.gdx.utils.Array`
  - **`GdxIntArray`**: `com.badlogic.gdx.utils.IntArray`
  - **`GdxFloatArray`**: `com.badlogic.gdx.utils.FloatArray`
  - **`GdxBooleanArray`**: `com.badlogic.gdx.utils.BooleanArray`
  - **`GdxCharArray`**: `com.badlogic.gdx.utils.CharArray`
  - **`GdxLongArray`**: `com.badlogic.gdx.utils.LongArray`
  - **`GdxShortArray`**: `com.badlogic.gdx.utils.ShortArray`
  - **`GdxSet`**: `com.badlogic.gdx.utils.ObjectSet`
  - **`GdxMap`**: `com.badlogic.gdx.utils.ObjectMap`
  - **`GdxList`**: `ktx.collections.PooledList`
- **[FEATURE]** (`ktx-collections`) `lastIndex` extension properties of LibGDX arrays are now inlined.
- **[FEATURE]** (`ktx-collections`) Added `component1()` and `component2()` operator extension methods to `Entry` classes
of LibGDX maps to support destructing syntax and simplify iteration.
- **[CHANGE]** (`ktx-i18n`) Static `I18NBundle` instance container was deprecated. Static access to `I18NBundle` will be
removed in the next release.
- **[CHANGE]** (`ktx-inject`) Static `Context` instance container was deprecated. Static access to `Context` will be
removed in the next release.
- **[FEATURE]** (`ktx-scene2d`, `ktx-vis`) `inCell` extension property added to `Table` children. Now you can easily access `Cell`
instance outside of the actors' building blocks.
- **[FEATURE]** (`ktx-scene2d`, `ktx-vis`) `inNode` extension property added to `Tree` children. Now you can easily access `Node`
instance outside of the actors' building blocks.
- **[FEATURE]** (`ktx-scene2d`, `ktx-vis`) fluent `cell` extension method added to `Table` children, allowing to configure `Cell`
properties outside of actors' building blocks.
- **[FEATURE]** (`ktx-scene2d`, `ktx-vis`) fluent `node` extension method added to `Tree` children, allowing to configure `Node`
properties outside of actors' building blocks.
- **[FEATURE]** (`ktx-scene2d`, `ktx-vis`) Resolved DSL scoping issues with Kotlin 1.1 `@DslMarker` API.
- **[CHANGE]** (`ktx-scene2d`, `ktx-vis`) Due to `@DslMarker` introduction, implicit access to parental widgets is no longer possible
in children building blocks. See `ktx-scene2d` or `ktx-vis` documentation for more info on the migration.
- **[CHANGE]** (`ktx-scene2d`) `KNode.invoke` extension method was moved directly to `KNode` API and no longer has to be imported.
- **[FEATURE]** (`ktx-style`) `Skin` instance is now available under lambda parameter of `skin` method init blocks.
- **[FEATURE]** (`ktx-style`, `ktx-style-vis`) Resolved DSL scoping issues with Kotlin 1.1 `@DslMarker` API.
- **[CHANGE]** (`ktx-style`, `ktx-style-vis`) Due to `@DslMarker` introduction, implicit access to `Skin` instance is no longer possible.
See `ktx-style` documentation for more info on the migration.
- **[FEATURE]** (`ktx-vis`) Added support for `HorizontalCollapsibleWidget`: `horizontalCollapsible` builder methods
added to all parental actors.
- **[FEATURE]** (`ktx-vis`) Added support for `VisTree` building using type-safe API.
- **[CHANGE]** (`ktx-vis`) Cells and nodes are now available as lambda parameters. See `ktx-vis` documentation for migration guide.

#### 1.9.6-b1

- **[UPDATE]** Updated to LibGDX 1.9.6.
- **[UPDATE]** Updated to Kotlin 1.1.0.
- **[FEATURE]** (`ktx-collections`) Added null-safe `size()` method to LibGDX `IntArray`, `FloatArray` and `BooleanArray`
collections.
- **[FEATURE]** (`ktx-collections`) Added null-safe extension property `lastIndex` to LibGDX `ArrayList` equivalents:
`Array`, `IntArray`, `FloatArray` and `BooleanArray`.

#### 1.9.5-b1

- **[UPDATE]** Updated to LibGDX 1.9.5.

#### 1.9.4-b2

- **[FEATURE]** (`ktx-actors`) Added `Actor.onKeyUp` and `Actor.onKeyDown` extension methods that attach
`EventListener` implementations listening to `InputEvent` instances.
- **[FEATURE]** (`ktx-app`) Implemented `ktx-app` module.
  - `KotlinApplication` is an `ApplicationAdapter` equivalent with fixed rendering time step.
  - `clearScreen` utility function allows to easily clear the application screen.
  - `LetterboxingViewport` is a `Viewport` implementation that combines `ScreenViewport` and `FitViewport` behaviors.
- **[FEATURE]** (`ktx-vis`) Added `ListViewStyle` support to `ListView` factory methods.
- **[FEATURE]** (`ktx-vis`) Added top level `tab()` method.
- **[FEATURE]** (`ktx-vis-style`) Added `ListViewStyle` factory method: `listView`.
- **[FIX]** (`ktx-scene2d`) Added missing `TextButton` factory methods.

#### 1.9.4-b1

- **[UPDATE]** Updated to LibGDX 1.9.4.
- **[FEATURE]** (`ktx-actors`) Implemented `ktx-actors` module.
  - `isShown`, `centerPosition`, `setKeyBoardFocus` and `setScrollFocus` extension methods for `Actor`.
  - `contains` operator extension method of `Group` and `Stage` supporting `actor in group` syntax.
  - `+` and `-` operator for adding actors to `Group` and `Stage`.
  - `alpha` extension field for `Actor` and `Stage`.
  - Lambda consuming `onChange`, `onClick`, `onKey`, `onScrollFocus` and `onKeyboardFocus` extension methods for `Actor`, allowing to quickly define event listeners.
  - `+` and `-` operator extension methods can be used to add `Action` instances to a `Stage`.
  - `Action.then` infix extension method can be used to chain actions into sequences.
  - `Action.repeatForever` wraps an action in a `RepeatAction` without a repetitions limit.
- **[FEATURE]** (`ktx-assets`) Implemented `ktx-assets` module.
  - `Assets.manager` global `AssetManager` instance.
    - `load` function can be used to load assets asynchronously via the global `AssetManager` instance. `loadOnDemand` can be used to load assets immediately in a blocking manner. `unload` can unload the assets.
    - `asset` function can be used to access loaded assets from the global `AssetManager` instance.
    - `isLoaded` allows to check if an asset has been loaded by the global `AssetManager`.
  - `disposeSafely` and lambda consuming `dispose` were added to `Disposable`.
  - `Iterable` and `Array` instances storing `Disposable` elements can now be disposed.
  - `Exception.ignore` extension method was added for explicit no-op handling of exceptions.
  - `Pool.invoke` operator extension method was added as an alternative to `Pool.obtain`.
  - `Pool.invoke(T)` operator extension method was added as an alternative to `Pool.free(T)`.
  - Lambda consuming `pool` factory function was added.
  - `toClasspathFile`, `toInternalFile`, `toLocalFile`, `toExternalFile` and `toAbsoluteFile` converter methods added to `FileHandle`.
  - `file` factory function was added.
- **[FEATURE]** (`ktx-collections`) Implemented `ktx-collections` module.
  - `Array` factory function `gdxArrayOf` and converter method `toGdxArray`.
  - `Array` extensions including: `isEmpty`, `isNotEmpty`, `size`, `+`, `-`, `getLast`, `removeLast`, `get`, `addAll`, `removeAll`, `iterate`.
  - `ObjectSet` factory function `gdxSetOf` and converter method `toGdxSet`.
  - `ObjectSet` extensions including: `isEmpty`, `isNotEmpty`, `size`, `+`, `-`, `addAll`, `removeAll`, `iterate`.
  - `ObjectMap` factory function `gdxMapOf` and `IdentityMap` factory `gdxIdentityMapOf`.
  - Maps extensions including: `isEmpty`, `isNotEmpty`, `size`, `contains` (`in`), `set` (`[]`), `iterate`, `toGdxSet`.
  - Lambda consuming `Iterable.toGdxMap` allows to convert any collection to a `ObjectMap`.
  - `PooledList` collection as an alternative to `PooledLinkedList`. Includes `gdxListOf` and `toGdxList` factory methods.
- **[FEATURE]** (`ktx-i18n`) Implemented `ktx-i18n` module.
  - `I18n.defaultBundle` global `I18NBundle` instance loaded by `I18n.load`.
  - `addListener`, `removeListener` and `clearListeners` of `I18n` allow to handle the lifecycle of the global `I18NBundle`.
  - `nls` functions allow to access global `I18NBundle`.
  - `I18NBundle.get` operator function improves access to the bundle lines.
  - `BundleLine` is an interface designed to be implemented by enums that match bundle line names stored in an i18n properties file.
- **[FEATURE]** (`ktx-inject`) Implemented `ktx-inject` module.
  - `Context` is the core of the dependency injection framework, storing the registered singletons and providers.
  - Global `Context` instance is available via `ContextContainer.defaultContext`.
  - `inject` and `provider` functions allow to extract instances and providers of selected type from the global `Context`.
  - `register` allows to add singletons and providers to the global `Context`.
- **[FEATURE]** (`ktx-log`) Implemented `ktx-log` module.
  - `debug`, `info` and `error` functions allow to log data with the LibGDX logging API.
  - `logger` factory function provides instances of the KTX `Logger` that wraps LibGDX logging API.
- **[FEATURE]** (`ktx-math`) Implemented `ktx-math` module.
  - `vec2`, `vec3`, `mat3` and `mat4` factory methods for `Vector2`, `Vector3`, `Matrix3` and `Matrix4` respectively.
  - `+`, `-`, `*`, `/`, `-`, `++`, `--`, `<`, `>`, `<=`, `>=` operators support for `Vector2` and `Vector3`.
  - `+`, `-`, `*`, `!`, `-` operators support for `Matrix3` and `Matrix4`.
  - `Vector2`, `Vector3`, `Matrix3` and `Matrix4` are now decomposable into 2, 3, 9 and 16 components respectively.
- **[FEATURE]** (`ktx-scene2d`) Implemented `ktx-scene2d` module.
  - Added DSL for constructing complex `Scene2D` widgets.
    - Factory methods for parental actors: `buttonTable`, `container`, `dialog`, `horizontalGroup`, `scrollPane`, `splitPane`, `stack`, `table`, `tree`, `verticalGroup` and `window`.
    - Factory methods for secondary parental actors: `button`, `checkBox`, `imageButton` and `imageTextButton`.
    - Factory methods for child actors: `image`, `label`, `list`, `progressBar`, `selectBox`, `slider`, `textArea`, `textField` and `touchpad`.
- **[FEATURE]** (`ktx-style`) Implemented `ktx-style` module.
  - `skin` factory methods producing `Skin` instances.
  - `get` operator infix function for quick access of `Skin` resources.
  - `set` operator function for quick modification of `Skin` resources.
  - Factory methods for styles of `Scene2D` widgets: `color`, `button`, `checkBox`, `imageButton`, `imageTextButton`, `label`, `list`, `progressBar`, `selectBox`, `slider`, `splitPane`, `textButton`, `textField`, `textTooltip`, `touchpad`, `tree`, `window`.
- **[FEATURE]** (`ktx-vis`) Implemented `ktx-vis` module.
  - Added DSL for constructing complex `VisUI` widgets.
- **[FEATURE]** (`ktx-vis-style`) Implemented `ktx-vis-style` module.
  - Factory methods for styles of `VisUI` widgets.<|MERGE_RESOLUTION|>--- conflicted
+++ resolved
@@ -1,14 +1,11 @@
 _See also: [the official LibGDX changelog](https://github.com/libgdx/libgdx/blob/master/CHANGES)._
 
 #### 1.9.14-SNAPSHOT
-<<<<<<< HEAD
+- **[UPDATE]** Updated to Kotlin 1.4.31.
+- **[UPDATE]** Updated to Kotlin Coroutines 1.4.3.
 - **[FEATURE]** (`ktx-tiled`) Added `isEmpty` and `isNotEmpty` extension function for `MapLayers` and `MapObjects` collections.
 - **[FEATURE]** (`ktx-tiled`) Added `forEachLayer` extension function for `TiledMap` to iterate over an exact type 
   of `MapLayer` instances of a specific map
-=======
-- **[UPDATE]** Updated to Kotlin 1.4.31.
-- **[UPDATE]** Updated to Kotlin Coroutines 1.4.3.
->>>>>>> 8d0d223b
 
 #### 1.9.14-b1
 
