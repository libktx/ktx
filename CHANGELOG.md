<<<<<<< HEAD
#### 1.9.8-b6
- **[FEATURE]** Added `ImmutableVector2`, an immutable equivalent to `Vector2`.
=======
#### 1.9.8-SNAPSHOT
>>>>>>> ffaa3585

#### 1.9.8-b5

- **[UPDATE]** Updated to Kotlin 1.2.70.
- **[UPDATE]** Updated to Kotlin Coroutines 0.26.1.
- **[UPDATE]** Updated to Gradle 4.10.2.
- **[FIX]** (`ktx-ashley`) Component classes without a default no-arg constructors could not have been initiated
by the Ashley engine. This is still the case, but now an exception with a meaningful message is thrown.

#### 1.9.8-b4

- **[UPDATE]** Updated to Kotlin 1.2.51.
- **[UPDATE]** Updated to Kotlin Coroutines 0.24.0.
- **[UPDATE]** Updated to Dokka 0.9.17.
- **[UPDATE]** Updated to Gradle 4.9.
- **[CHANGE]** (`ktx-async`) `KtxAsync.asynchronous` is now inlined. The action lambda is cross-inlined to avoid excessive object creation.

#### 1.9.8-b3

- **[UPDATE]** Updated to Kotlin 1.2.41.
- **[UPDATE]** Updated to Gradle 4.7.
- **[FEATURE]** (`ktx-graphics`) Added new graphics module with the following `ShapeRenderer` extension methods:
  - `arc`
  - `box`
  - `circle`
  - `cone`
  - `ellipse`
  - `rect`
  - `rectLine`
  - `rotate`
  - `scale`
  - `translate`
  - `triange`
- **[CHANGE]** (`ktx-app`, `ktx-graphics`) Utility functions moved from `ktx-app` to the new `ktx-graphics`:
  - `color`
  - `Color.copy`
  - `Batch.use`
  - `ShaderProgram.use`
- **[MISC]** Removed migration guides from very old versions. If you are in a process of migrating an existing
application to the latest KTX and facing any errors, see `README` files in `1.9.8-b2` tag.

#### 1.9.8-b2

- **[UPDATE]** Updated to Kotlin 1.2.30.
- **[UPDATE]** Updated to Kotlin Coroutines 0.22.5.
- **[UPDATE]** Updated to Dokka 0.9.16.
- **[UPDATE]** Updated to Gradle 4.6.
- **[FEATURE]** (`ktx-math`) `dot` and `x` infix functions added to `Vector2` and `Vector3` allow to calculate dot
products and cross products of two vectors respectively.
- **[FEATURE]** (`ktx-box2d`) Initiation blocks of `Body` in `World.body` extension method is now optional thanks to
default lambda parameters in inlined functions.
- **[FEATURE]** (`ktx-box2d`)  `World.query` extension method allowing to execute AABB query with idiomatic Kotlin.
- **[CHANGE]** (`ktx-math`) Binary operators of `Vector2`, `Vector3`, `Matrix3` and `Matrix4` (`+`, `-`, `*`, `/`) no
longer modify the first vector or matrix. Instead, they create new instances of vectors or matrices that store the
operation result. Use the assign operators (`+=`, `-=`, `*=`, `/=`) instead to avoid creating new instances.
- **[CHANGE]** (`ktx-math`) New mutating assign operators (`+=`, `-=`, `*=`, `/=`) were added to `Vector2`, `Vector3`,
`Matrix3` and `Matrix4`.
- **[CHANGE]** (`ktx-math`) Parameters of matrix vector multiplication operators are switched. `vector * matrix` does
not exist anymore and now is available as `matrix * vector`.
- **[CHANGE]** (`ktx-math`) Operators of `Matrix3` to left-multiply a `Vector3` were removed.

#### 1.9.8-b1

- **[UPDATE]** Updated to LibGDX 1.9.8.
- **[UPDATE]** Updated to Kotlin 1.2.21.
- **[UPDATE]** Updated to Kotlin Coroutines 0.22.
- **[UPDATE]** Updated to Gradle 4.4.
- **[UPDATE]** Updated to VisUI 1.4.0.
- **[CHANGE]** (`ktx-scene2d`) Duplicate functions in Scene2D building DSL were removed thanks to optional default
lambda parameters in inlined functions (added in Kotlin 1.2). Due to the limitation in inlined methods, there used to be
two inlined methods for each actor to support syntax both with braces (init block) and without. Now there is just one
factory method supporting both syntax variants per widget. This should not affect most application, but might require
Kotlin 1.2 usage.
- **[CHANGE]** (`ktx-ashley`) Default functional parameters were added to `create`, `entity` and `with`, simplifying
the implementation and making configuration blocks optional.
- **[CHANGE]** (`ktx-inject`) Parameters of `bindSingleton` consuming multiple classes have been swapped to be more
compatible with the `bind` functions.
- **[CHANGE]** (`ktx-inject`) `bind` and `bindSingleton` methods consuming multiple classes now take `KClass` as
parameters instead of `Class`, so now you can use `YourType::class` instead of more verbose `YourType::class.java`.
- **[FEATURE]** (`ktx-style`) Initiation blocks of `Skin` and Scene2D actor styles are now optional.
- **[FEATURE]** (`ktx-vis-style`) Initiation blocks of VisUI actor styles are now optional.
- **[FEATURE]** (`ktx-box2d`) Initiation blocks of fixtures and joints are now optional thanks to default lambda
parameters in inlined functions.
- **[FEATURE]** (`ktx-inject`) Add higher-order function parameters for `bindSingleton` to allow the use of lambda
expressions.

```kotlin
fun createCircle(body: Body) {
    // Before - would not compile without additional braces:
    body.circle(radius = 2f) {}
    
    // Now - braces are optional (lambda parameter defaults to no-op):
    body.circle(radius = 2f)
}
```
- **[FEATURE]** (`ktx-freetype`) Implemented `ktx-freetype` module.
  - `AssetManager.registerFreeTypeFontLoaders` allows to register all loaders necessary to handle FreeType font assets.
  - `AssetManager.loadFreeTypeFont` provides Kotlin DSL for loading of FreeType fonts.
  - `freeTypeFontParameters` function provides Kotlin DSL for building FreeType font loading parameters.
  - `FreeTypeFontGenerator.generateFont` extension function allows to generate `BitmapFont` with Kotlin DSL.
- **[FEATURE]** (`ktx-freetype-async`) Implemented `ktx-freetype-async` module.
  - `AssetStorage.registerFreeTypeFontLoaders` allows to register all loaders necessary to handle FreeType font assets.
  - `AssetStorage.loadFreeTypeFont` provides Kotlin DSL for asynchronous loading of FreeType fonts.
- **[FIX]** (`ktx-box2d`) As LibGDX 1.9.8 fixes its `ChainShape` implementation, `ChainShape` utilities are supported
once again.

#### 1.9.7-b1

- **[UPDATE]** Updated LibGDX to 1.9.7.
- **[UPDATE]** Updated to Kotlin 1.1.51.
- **[UPDATE]** Updated to Kotlin Coroutines 0.19.3.
- **[UPDATE]** Updated to Gradle 4.3.
- **[BUG]** (`ktx-box2d`) `ChainShape` does not work correctly in LibGDX 1.9.7, and hence is not supported in KTX.
This might break existing applications.

#### 1.9.6-b7

- **[UPDATE]** Updated to Kotlin 1.1.3-2.
- **[UPDATE]** Updated to Kotlin Coroutines 0.17.
- **[UPDATE]** Updated to Gradle 4.0.2.
- **[CHANGE]** (`ktx-app`) `KotlinApplication` was removed. Use `KtxApplicationAdapter` or `KtxGame` instead.
- **[CHANGE]** (`ktx-app`) `KtxGame` no longer supports fixed rendering time steps.
- **[FEATURE]** (`ktx-app`) Clearing screen on rendering is now optional when using `KtxGame`. Change `clearScreen` parameter to `false` to turn off screen clearing.
- **[FEATURE]** (`ktx-box2d`) `World.rayCast` extension methods that allow creating ray-cast callbacks with the Kotlin
lambda syntax. `KtxRayCastCallback` alias added to ease implementation of this utility.
- **[FEATURE]** (`ktx-box2d`) Added `RayCast` object with constants that can be returned by the custom `RayCastCallback` implementations.

#### 1.9.6-b6

- **[UPDATE]** Updated to Gradle 4.0.
- **[UPDATE]** Updated to Ashley 1.7.3.
- **[CHANGE]** (`ktx-ashley`) Extensions updated to support `Engine` base class additionally to the `PooledEngine`.
  - `Engine.add` and `Engine.entity` extension methods to replace `PooledEngine` equivalents.
  - Changed `PooledEntity` to `EngineEntity`, wrapping `Entity` and providing access to `Engine` API.
- **[CHANGE]** (`ktx-async`) `TextAssetLoader` now extends `AsynchronousAssetLoader` instead of `SynchronousAssetLoader`.
- **[FIX]** (`ktx-async`) `AssetStorage` now correctly handles `SynchronousAssetLoader` instances on the main rendering thread.

#### 1.9.6-b5

- **[UPDATE]** Updated to Kotlin 1.1.2-5.
- **[UPDATE]** Updated to Kotlin Coroutines 0.16.
- **[FEATURE]** (`ktx-actors`) `onChange`, `onClick`, `onKey`, `onKeyDown`, `onKeyUp`, `onScrollFocus` and `onKeyboardFocus`
factory methods for `EventListener` instances were added. Contrary to existing factory methods, these use minimal set
of parameters to make listeners creation as concise as possible.
- **[CHANGE]** (`ktx-actors`) Existing `onChange`, `onClick`, `onKey`, `onKeyDown`, `onKeyUp`, `onScrollFocus` and
`onKeyboardFocus` factory methods where renamed to `onChangeEvent`, `onClickEvent`, `onKeyEvent`, `onKeyDownEvent`,
`onKeyUpEvent`, `onScrollFocusEvent` and `onKeyboardFocusEvent` respectively. Their excessive amount of parameters,
useful only on rare occasions, led to unnecessary boilerplate during listeners creation. See `ktx-actors` file
documentation for migration guide.
- **[FEATURE]** (`ktx-ashley`) new **KTX** module with Ashley entity component system utilities: `ktx-ashley`.
  - `PooledEngine.add` and `PooledEngine.entity` extension methods.
  - `PooledEntity` wrapping `Entity` and providing access to `PooledEngine` API.
  - `mapperFor` factory method that allows to create `ComponentMapper` instances.
  - Accessors for `Entity` objects using `ComponentMappers`: `get`, `has`, `hasNot`, `remove`.
  - DSL methods for constructing `Family` builders with `KClass` instances: `oneOf`, `allOf`, `exclude`.

#### 1.9.6-b4

- **[FEATURE]** (`ktx-collections`) Added `map`, `filter` and `flatten` extension methods that return LibGDX collections.
- **[FEATURE]** (`ktx-collections`) `PooledList` now properly implements `hashCode` and `equals`.
- **[FEATURE]** (`ktx-app`) Added `KtxGame`: **KTX** equivalent of LibGDX `Game`.
- **[FEATURE]** (`ktx-app`) Added `KtxScreen`: adapter of the LibGDX `Screen` interface making all methods optional to implement.
- **[FEATURE]** (`ktx-app`) Added `emptyScreen` utility method returning a no-op implementation of `Screen`.
- **[FEATURE]** (`ktx-inject`) `Context` now implements `Disposable` and allows to dispose of all registered singletons and providers.
- **[FEATURE]** (`ktx-inject`) Added `Context.remove` and `removeProvider` methods. Now providers for particular types can be removed without clearing the whole context.
- **[FEATURE]** (`ktx-inject`) `getProvider`, `setProvider` and `clear` methods of `Context` are now open and can be overridden.

#### 1.9.6-b3

- **[UPDATE]** Updated to Kotlin 1.1.2-3.
- **[UPDATE]** Updated to Kotlin Coroutines 0.15.
- **[CHANGE]** (`ktx-assets`) Static `AssetManager` instance container - `Assets` - was removed. All top level functions
depending on the global `AssetManager` were removed.
- **[FEATURE]** (`ktx-assets`) Added `FileType.getResolver` extension method creating `FileHandleResolver` instances.
- **[FEATURE]** (`ktx-assets`) Added `FileHandleResolver.withPrefix` extension method decorating resolvers with `PrefixFileHandleResolver`.
- **[FEATURE]** (`ktx-assets`) Added `FileHandleResolver.forResolutions` extension method decorating resolvers with `ResolutionFileResolver`.
- **[FEATURE]** (`ktx-assets`) Added `resolution` function constructing `ResolutionFileResolver.Resolution` instances.
- **[FEATURE]** (`ktx-async`) Added `AssetStorage`: a lightweight coroutines-based alternative to `AssetManager`.
- **[FEATURE]** (`ktx-box2d`) Implemented a new **KTX** module with Box2D physics engine utilities: `ktx-box2d`.
  - `world` factory method constructing `World` instances.
  - `World.body` extension method providing type-safe builder DSL for `Body` instances.
  - `FixtureDef` builder methods supporting all shapes (`CircleShape`, `PolygonShape`, `ChainShape`, `EdgeShape`).
  - `FixtureDef.filder` extension methods simplifying `Filter` properties setup.
  - `BodyDefinition` is a `BodyDef` extension providing `Body` building DSL. Used internally by `World.body`.
  - `FixtureDefinition` is a `FixtureDef` extension providing `Fixture` building DSL. Used internally by `BodyDefinition`.
  - `fixture`, `circle`, `box`, `polygon`, `chain`, `loop` and `edge` extension `Fixture` building methods added to `Body`.
  - `earthGravity` property allowing to set `World` gravity roughly matching Earth's gravity.
  - `onCreate` callbacks in `BodyDefinition` and `FixtureDefinition` giving access to built `Body` and `Fixture` instances in building blocks.
  - `Body` extension methods that ease creation of `Joint` instances between 2 bodies: `jointWith`, `gearJointWith`,
    `ropeJointWith`, `weldJointWith`, `motorJointWith`, `mouseJointWith`, `wheelJointWith`, `pulleyJointWith`,
    `distanceJointWith`, `frictionJointWith`, `revoluteJointWith`, `prismaticJointWith`.
- **[CHANGE]** (`ktx-i18n`) Static `I18NBundle` instance container - `I18n` - was removed.
- **[CHANGE]** (`ktx-i18n`) Top level `nls` functions were removed.
- **[FEATURE]** (`ktx-i18n`) `nls` property and method added to `BundleLine` for extra readability.
- **[CHANGE]** (`ktx-inject`) Static `Context` instance container was removed. All top level functions depending on the
global `Context` were removed.
- **[FEATURE]** (`ktx-inject`) `Context.register` builder method added to ease context initiation process.

#### 1.9.6-b2

- **[UPDATE]** Updated to Kotlin 1.1.1.
- **[UPDATE]** Updated to VisUI 1.3.0.
- **[FEATURE]** (`ktx-actors`) Added inlined `txt` extension properties to `Label` and `TextButton` widgets.
- **[FEATURE]** (`ktx-actors`) Added `KtxInputListener`: an `InputListener` extension with parameter types improvements.
- **[FEATURE]** (`ktx-actors`) `alpha` extension properties of `Actor` and `Stage` are now inlined.
- **[FEATURE]** (`ktx-app`) Added `KtxApplicationAdapter` interface which makes implementing all of `ApplicationListener` methods optional.
- **[FEATURE]** (`ktx-app`) Added `KtxInputAdapter` interface which makes implementing all of `InputProcessor` methods optional.
- **[FEATURE]** (`ktx-app`) Added `use` inlined methods to `Batch` and `ShaderProgram`, allowing to omit `begin()` and `end()` calls.
- **[FEATURE]** (`ktx-app`) Added `color` factory method to allow constructing LibGDX `Color` instances with named parameters.
- **[FEATURE]** (`ktx-app`) Added `Color.copy` extension method that allows to copy `Color` instances with optional
overriding of chosen values.
- **[CHANGE]** (`ktx-app`) `KotlinApplication#timeSinceLastRender` now has a protected default getter.
- **[CHANGE]** (`ktx-assets`) Static `AssetManager` instance container was deprecated. Static access to `AssetManager`
will be removed in the next release.
- **[FEATURE]** (`ktx-assets`) Added `load`, `loadAsset`, `loadOnDemand`, `getAsset`, `unload` and `unloadSafety`
extension methods to `AssetManager` to provide an alternative to equivalent utility functions using static manager instance.
- **[FEATURE]** (`ktx-assets`) Added `getLoader` and `setLoader` extension methods to `AssetManager` for `AssetLoader` handling.
- **[FEATURE]** (`ktx-async`) Implemented a new KTX module with multi-threaded operations utilities: `ktx-async`.
  - Implemented coroutines context using LibGDX threading model: `KtxAsync`. It resumes suspending operations on the
    main rendering thread with `Gdx.app.postRunnable` utility. It has to be initiated on the main thread with
    `enableKtxCoroutines`.
  - Added utility `ktxAsync` function which launches non-blocking coroutine using `KtxAsync` context.
  - Added `skipFrame` method that suspends the coroutine and resumes it on the next frame using `Gdx.app.postRunnable`.
  - Added `delay` method that offers non-blocking coroutine suspensions for the given period of time.
  - Added `httpRequest` method that performs asynchronous suspending HTTP request using LibGDX `Net` API.
  - Added `asynchronous` method, which allows to perform suspending operations on a separate thread.
  - `schedule` and `interval` utility methods added to ease the use of `com.badlogic.gdx.utils.Timer` API.
  - Added `HttpRequestResult`: a thread-safe `HttpResponse` wrapper that addresses [libgdx#4700](https://github.com/libgdx/libgdx/issues/4700).
- **[FEATURE]** (`ktx-collections`) Added `sortDescending`, `sortBy` and `sortByDescending` utility methods to LibGDX `Array`.
- **[FEATURE]** (`ktx-collections`) Added type aliases to LibGDX collections to avoid name collisions with standard library:
  - **`GdxArray`**: `com.badlogic.gdx.utils.Array`
  - **`GdxIntArray`**: `com.badlogic.gdx.utils.IntArray`
  - **`GdxFloatArray`**: `com.badlogic.gdx.utils.FloatArray`
  - **`GdxBooleanArray`**: `com.badlogic.gdx.utils.BooleanArray`
  - **`GdxCharArray`**: `com.badlogic.gdx.utils.CharArray`
  - **`GdxLongArray`**: `com.badlogic.gdx.utils.LongArray`
  - **`GdxShortArray`**: `com.badlogic.gdx.utils.ShortArray`
  - **`GdxSet`**: `com.badlogic.gdx.utils.ObjectSet`
  - **`GdxMap`**: `com.badlogic.gdx.utils.ObjectMap`
  - **`GdxList`**: `ktx.collections.PooledList`
- **[FEATURE]** (`ktx-collections`) `lastIndex` extension properties of LibGDX arrays are now inlined.
- **[FEATURE]** (`ktx-collections`) Added `component1()` and `component2()` operator extension methods to `Entry` classes
of LibGDX maps to support destructing syntax and simplify iteration.
- **[CHANGE]** (`ktx-i18n`) Static `I18NBundle` instance container was deprecated. Static access to `I18NBundle` will be
removed in the next release.
- **[CHANGE]** (`ktx-inject`) Static `Context` instance container was deprecated. Static access to `Context` will be
removed in the next release.
- **[FEATURE]** (`ktx-scene2d`, `ktx-vis`) `inCell` extension property added to `Table` children. Now you can easily access `Cell`
instance outside of the actors' building blocks.
- **[FEATURE]** (`ktx-scene2d`, `ktx-vis`) `inNode` extension property added to `Tree` children. Now you can easily access `Node`
instance outside of the actors' building blocks.
- **[FEATURE]** (`ktx-scene2d`, `ktx-vis`) fluent `cell` extension method added to `Table` children, allowing to configure `Cell`
properties outside of actors' building blocks.
- **[FEATURE]** (`ktx-scene2d`, `ktx-vis`) fluent `node` extension method added to `Tree` children, allowing to configure `Node`
properties outside of actors' building blocks.
- **[FEATURE]** (`ktx-scene2d`, `ktx-vis`) Resolved DSL scoping issues with Kotlin 1.1 `@DslMarker` API.
- **[CHANGE]** (`ktx-scene2d`, `ktx-vis`) Due to `@DslMarker` introduction, implicit access to parental widgets is no longer possible
in children building blocks. See `ktx-scene2d` or `ktx-vis` documentation for more info on the migration.
- **[CHANGE]** (`ktx-scene2d`) `KNode.invoke` extension method was moved directly to `KNode` API and no longer has to be imported.
- **[FEATURE]** (`ktx-style`) `Skin` instance is now available under lambda parameter of `skin` method init blocks.
- **[FEATURE]** (`ktx-style`, `ktx-style-vis`) Resolved DSL scoping issues with Kotlin 1.1 `@DslMarker` API.
- **[CHANGE]** (`ktx-style`, `ktx-style-vis`) Due to `@DslMarker` introduction, implicit access to `Skin` instance is no longer possible.
See `ktx-style` documentation for more info on the migration.
- **[FEATURE]** (`ktx-vis`) Added support for `HorizontalCollapsibleWidget`: `horizontalCollapsible` builder methods
added to all parental actors.
- **[FEATURE]** (`ktx-vis`) Added support for `VisTree` building using type-safe API.
- **[CHANGE]** (`ktx-vis`) Cells and nodes are now available as lambda parameters. See `ktx-vis` documentation for migration guide.

#### 1.9.6-b1

- **[UPDATE]** Updated to LibGDX 1.9.6.
- **[UPDATE]** Updated to Kotlin 1.1.0.
- **[FEATURE]** (`ktx-collections`) Added null-safe `size()` method to LibGDX `IntArray`, `FloatArray` and `BooleanArray`
collections.
- **[FEATURE]** (`ktx-collections`) Added null-safe extension property `lastIndex` to LibGDX `ArrayList` equivalents:
`Array`, `IntArray`, `FloatArray` and `BooleanArray`.

#### 1.9.5-b1

- **[UPDATE]** Updated to LibGDX 1.9.5.

#### 1.9.4-b2

- **[FEATURE]** (`ktx-actors`) Added `Actor.onKeyUp` and `Actor.onKeyDown` extension methods that attach
`EventListener` implementations listening to `InputEvent` instances.
- **[FEATURE]** (`ktx-app`) Implemented `ktx-app` module.
- **[FEATURE]** (`ktx-vis`) Added `ListViewStyle` support to `ListView` factory methods.
- **[FEATURE]** (`ktx-vis`) Added top level `tab()` method.
- **[FEATURE]** (`ktx-vis-style`) Added `ListViewStyle` factory method: `listView`.
- **[FIX]** (`ktx-scene2d`) Added missing `TextButton` factory methods.

#### 1.9.4-b1

- **[UPDATE]** Updated to LibGDX 1.9.4.
- **[FEATURE]** (`ktx-actors`) Implemented `ktx-actors` module.
- **[FEATURE]** (`ktx-assets`) Implemented `ktx-assets` module.
- **[FEATURE]** (`ktx-collections`) Implemented `ktx-collections` module.
- **[FEATURE]** (`ktx-i18n`) Implemented `ktx-i18n` module.
- **[FEATURE]** (`ktx-inject`) Implemented `ktx-inject` module.
- **[FEATURE]** (`ktx-log`) Implemented `ktx-log` module.
- **[FEATURE]** (`ktx-math`) Implemented `ktx-math` module.
- **[FEATURE]** (`ktx-scene2d`) Implemented `ktx-scene2d` module.
- **[FEATURE]** (`ktx-style`) Implemented `ktx-style` module.
- **[FEATURE]** (`ktx-vis`) Implemented `ktx-vis` module.
- **[FEATURE]** (`ktx-vis-style`) Implemented `ktx-vis-style` module.<|MERGE_RESOLUTION|>--- conflicted
+++ resolved
@@ -1,9 +1,5 @@
-<<<<<<< HEAD
-#### 1.9.8-b6
+#### 1.9.8-SNAPSHOT
 - **[FEATURE]** Added `ImmutableVector2`, an immutable equivalent to `Vector2`.
-=======
-#### 1.9.8-SNAPSHOT
->>>>>>> ffaa3585
 
 #### 1.9.8-b5
 
