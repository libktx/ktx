# KTX: collection utilities

Utilities and extension function for custom LibGDX collections.

### Why?

For better and for worse, LibGDX collections do not implement interfaces or extend any abstract classes from the legendary
`java.util` package. Although standard Kotlin library features superb utilities, some of them be used along with the
LibGDX collections simply because they do not implement the `Collection` interface. Not to mention LibGDX collections
could use some extensions and factory methods, as well as fully benefit from the syntax sugar (like square brackets
operators) that Kotlin comes with.

### Guide

#### Arrays

LibGDX features unfortunate `Array` class, which works similarly to `ArrayList`, but it reuses its iterators. Its name
clashes with `kotlin.Array`, so it is advised to import it with `import com.badlogic.gdx.utils.Array as GdxArray` when
necessary.

- `Array` instances can be constructed with `gdxArrayOf` methods, similarly to how you create native arrays in Kotlin.
- Null-safe `isEmpty()`, `isNotEmpty()` and `size()` methods where added. They allow you to inspect the collection even
if the variable is a possible null.
- Null-safe inlined extension property `lastIndex` was added. It returns index of last element in the list - or `-1` if
the list is null or empty.
- `+` and `-` operators were overridden: they allow to add and remove elements from the collection. They can be invoked
with a compatible element type or another collection storing values of the same type. Both operator invocations can be
chained.
- `getLast` and `removeLast` utility extension methods were added.
- Utility `sortDescending`, `sortBy` and `sortByDescending` extension methods were added to ease list sorting.
- Get-or-else extension method was added and is available through `array[index, alternative]` syntax.
- Missing `addAll` and `removeAll` methods for arrays and iterables were added.
- `iterate` method allows to iterate over collection's elements, while providing reference to `MutableInterator`. Can be
used to easily remove collection elements during iteration.
<<<<<<< HEAD
- `removeAll` and `retainAll` higher-order functions that work like functions in Kotlin stdlib. A Pool can optionally be 
passed to automatically free the removed items.
=======
- `removeAll` and `retainAll` higher-order functions that work like collection extensions in Kotlin stdlib.
>>>>>>> 674ad4be
- `map`, `filter`, `flatten` and `flatMap` methods that work like methods in Kotlin stdlib but return `GdxArray`.
- Every iterable and array can be converted to `Array` using `toGdxArray` method.
- `IntArray`, `BooleanArray` and `FloatArray` can be converted to corresponding LibGDX primitive collections using
`toGdxArray` method.
- Type aliases added for LibGDX collections to avoid collisions with the standard library:
  - `GdxArray`: `com.badlogic.gdx.utils.Array`
  - `GdxIntArray`: `com.badlogic.gdx.utils.IntArray`
  - `GdxFloatArray`: `com.badlogic.gdx.utils.FloatArray`
  - `GdxBooleanArray`: `com.badlogic.gdx.utils.BooleanArray`
  - `GdxCharArray`: `com.badlogic.gdx.utils.CharArray`
  - `GdxLongArray`: `com.badlogic.gdx.utils.LongArray`
  - `GdxShortArray`: `com.badlogic.gdx.utils.ShortArray`

#### Sets

LibGDX features `ObjectSet` class, which works similarly to `HashSet`, but it reuses its iterators.

- `ObjectSet` instances can be constructed with `gdxSetOf` methods, similarly to how you create native arrays in Kotlin.
- Null-safe `isEmpty()`, `isNotEmpty()` and `size()` methods where added. They allow you to inspect the collection even
if the variable is a possible null.
- `+` and `-` operators were overridden: they allow to add and remove elements from the collection. They can be invoked
with a compatible element type or another collection storing values of the same type. Both operator invocations can be
chained.
- Missing `addAll` and `removeAll` methods for arrays and iterables were added.
- `iterate` method allows to iterate over collection's elements, while providing reference to `MutableIterator`. Can be
used to easily remove collection elements during iteration.
- `map`, `filter`, `flatten` and `flatMap` methods that work like methods in Kotlin stdlib but return `GdxSet`.
- Every iterable and array can be converted to `ObjectSet` using `toGdxSet` method.
- `IntArray` can be converted to `IntSet` using `toGdxSet` method.
- Type alias added for consistency with other collections: `GdxSet` - `com.badlogic.gdx.utils.ObjectSet`.

#### Maps

LibGDX features `ObjectMap` class, which works similarly to `HashMap`, but it reuses its iterators.

- `ObjectMap` instances can be constructed with `gdxMapOf` methods, similarly to how you create `java.util` maps in Kotlin.
- `IdentityMap` instances can be constructed with `gdxIdentityMapOf` methods. Added some basic support for LibGDX
`IdentityMap` and optimized primitive `IntIntMap`, `IntFloatMap` and `IntMap` collections.
- Null-safe `isEmpty()`, `isNotEmpty()` and `size()` methods where added. They allow you to inspect the collection even
if the variable is a possible null.
- `in` operator can be used to check if a particular key is stored in the map.
- Square bracket syntax can be used to add new elements to the maps: `map[key] = value` is an equivalent to
`map.put(key, value)`.
- `iterate` method allows to iterate over map elements with a reference to `MutableIterator`. Can be used to easily
remove elements from the map.
- `map`, `filter`, `flatten` and `flatMap` methods that work like methods in Kotlin stdlib but return `GdxMap` and `GdxArray`.
- Keys stored in the map can be quickly converted to an `ObjectSet` using `toGdxSet` method.
- Every iterable and array can be converted to `ObjectMap` using `toGdxMap` method. A lambda that converts values to keys
has to be provided - since the method is inlined, no new lambda object will be created at runtime.
- Type alias added for consistency with other collections: `GdxMap` - `com.badlogic.gdx.utils.ObjectMap`.
- All LibGDX maps now feature `component1()` and `component2()` operator extension methods, so they can be destructed.

#### Lists

LibGDX features `PooledLinkedList` class, which is an equivalent to `LinkedList` - but since it does not even implement
the `Iterable` interface (making it rather unpleasant to use), a custom `PooledList` was included. It caches its nodes
and iterators, limiting garbage collection. This collection should be used for storage of objects that are often
iterated over, and their efficient removal and insertion during iteration is necessary. It can be created with
`gdxListOf` method. Every `Array` and `Iterable` can be converted to `PooledList` with `toGdxList` utility method.
It features a `GdxList` type alias for consistency with other collections.

#### Note

It is highly advised to use `ktx.collections.*` import when working with LibGDX collections. Kotlin standard library
comes with multiple unoptimized utility methods for `Iterable` instances - like `-` operator that iterates over the
whole collection to remove an element, which would be highly inefficient in case of `ObjectSet`, for example. By using
a wildcard import of all **KTX** utilities, you can make sure that you're using the correct extension method
implementations.

IntelliJ allows to mark packages for automatic wildcard import at `Settings > Editor > Code Style > Kotlin > Imports`.

### Usage examples

Working with LibGDX `Array`:
```Kotlin
import ktx.collections.*

val array = gdxArrayOf("zero", "one", "two")
array[0] // "zero"
"one" in array // true
array + "three" // array[3] == "three"; array.size == 4
array - "three" // "three" in array == false; array.size == 3
array + arrayOf("three", "four") // array[3] == "three", array[4] = "four"
  
val empty = gdxArrayOf<String>()
```

Working with LibGDX `ObjectSet`:
```Kotlin
import ktx.collections.*

val set = gdxSetOf("zero", "one", "two")
"one" in set // true
set + "three" // "three" in set == true; set.size = 4
set - "three" // "three" in set == false; set.size == 3
set + arrayOf("three", "four") // "three" in set == true; "four" in set == true

val empty = gdxSetOf<String>()
```

Working with LibGDX `ObjectMap`:
```Kotlin
import ktx.collections.*

val map = gdxMapOf(0 to "zero", 1 to "one", 2 to "two")
0 in map // true
map[0] // "zero"
map[3] = "three" // 3 in map == true; map[3] == "three"

val empty = gdxMapOf<Int, String>()
```

Iterating over LibGDX maps with destructing syntax:
```Kotlin
import ktx.collections.*

val map = gdxMapOf(0 to "zero", 1 to "one", 2 to "two")
map.forEach { (key, value) ->
  println("$value was mapped to $key.")
}
```

Working with **KTX** `PooledList`:
```Kotlin
import ktx.collections.*

val list = gdxListOf("zero", "one", "two")
"zero" in list // true
list + "three" // "three" in list == true
list.forEach { 
  println(it) // "zero"; "one"; "two"; "three"
  if(it == "three") list.remove() // Cheap element removal during iteration.
} // "three" in list == false; list.toString() == "[zero, one, two]"

val empty = gdxListOf<String>()
```

### Alternatives

- Kotlin standard library provides utilities for default Java collections, although you should be aware that `java.util`
collections can cause garbage collection issues on slower devices.
- [LibGDX Kiwi utilities](https://github.com/czyzby/gdx-lml/tree/master/kiwi) contains a module which helps with LibGDX
collections - but since it is written with Java, `ktx-collections` is arguably easier to use in Kotlin applications. It
is still worth looking into for its so-called *lazy*, *disposable* and *immutable* collections.
- [Koloboke](https://github.com/leventov/Koloboke) contains efficient implementations of sets and maps that can use
unboxed primitive types as keys or values. While, (un)fortunately, its API design and implementation is most likely
significantly better than LibGDX collections (to be honest), it is also a huge dependency due to the sheer amount of
available collections. Note that Koloboke collections are compatible with `java.util` collections API, while LibGDX
collections are not - Koloboke maps and sets can fully benefit from Kotlin standard library utilities.

#### Additional documentation

- [LibGDX collections article.](https://github.com/libgdx/libgdx/wiki/Collections)<|MERGE_RESOLUTION|>--- conflicted
+++ resolved
@@ -32,12 +32,8 @@
 - Missing `addAll` and `removeAll` methods for arrays and iterables were added.
 - `iterate` method allows to iterate over collection's elements, while providing reference to `MutableInterator`. Can be
 used to easily remove collection elements during iteration.
-<<<<<<< HEAD
-- `removeAll` and `retainAll` higher-order functions that work like functions in Kotlin stdlib. A Pool can optionally be 
-passed to automatically free the removed items.
-=======
-- `removeAll` and `retainAll` higher-order functions that work like collection extensions in Kotlin stdlib.
->>>>>>> 674ad4be
+- `removeAll` and `retainAll` higher-order functions that work like collection extensions  in Kotlin stdlib. A Pool can 
+optionally be passed to automatically free the removed items.
 - `map`, `filter`, `flatten` and `flatMap` methods that work like methods in Kotlin stdlib but return `GdxArray`.
 - Every iterable and array can be converted to `Array` using `toGdxArray` method.
 - `IntArray`, `BooleanArray` and `FloatArray` can be converted to corresponding LibGDX primitive collections using
