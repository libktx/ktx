--- conflicted
+++ resolved
@@ -6,22 +6,16 @@
 
 /** Alias for [com.badlogic.gdx.utils.Array] avoiding name collision with the standard library. */
 typealias GdxArray<Element> = com.badlogic.gdx.utils.Array<Element>
-
 /** Alias for [com.badlogic.gdx.utils.BooleanArray] avoiding name collision with the standard library. */
 typealias GdxBooleanArray = com.badlogic.gdx.utils.BooleanArray
-
 /** Alias for [com.badlogic.gdx.utils.FloatArray] avoiding name collision with the standard library. */
 typealias GdxFloatArray = com.badlogic.gdx.utils.FloatArray
-
 /** Alias for [com.badlogic.gdx.utils.IntArray] avoiding name collision with the standard library. */
 typealias GdxIntArray = com.badlogic.gdx.utils.IntArray
-
 /** Alias for [com.badlogic.gdx.utils.CharArray] avoiding name collision with the standard library. */
 typealias GdxCharArray = com.badlogic.gdx.utils.CharArray
-
 /** Alias for [com.badlogic.gdx.utils.LongArray] avoiding name collision with the standard library. */
 typealias GdxLongArray = com.badlogic.gdx.utils.LongArray
-
 /** Alias for [com.badlogic.gdx.utils.ShortArray] avoiding name collision with the standard library. */
 typealias GdxShortArray = com.badlogic.gdx.utils.ShortArray
 
@@ -234,12 +228,8 @@
 }
 
 /**
-<<<<<<< HEAD
- * Removes elements from the array that satisfy the predicate.
+ * Removes elements from the array that satisfy the [predicate].
  * @param pool Removed items are freed to this pool.
-=======
- * Removes elements from the array that satisfy the [predicate].
->>>>>>> 674ad4be
  */
 inline fun <Type> GdxArray<Type>.removeAll(pool: Pool<Type>?, predicate: (Type) -> Boolean) {
   var currentWriteIndex = 0
@@ -258,12 +248,8 @@
 }
 
 /**
-<<<<<<< HEAD
- * Removes elements from the array that do not satisfy the predicate.
+ * Removes elements from the array that do not satisfy the [predicate].
  * @param pool Removed items are freed to this optional pool.
-=======
- * Removes elements from the array that do not satisfy the [predicate].
->>>>>>> 674ad4be
  */
 inline fun <Type> GdxArray<Type>.retainAll(pool: Pool<Type>? = null, predicate: (Type) -> Boolean) {
   var currentWriteIndex = 0
